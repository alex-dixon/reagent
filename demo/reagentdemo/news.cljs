--- conflicted
+++ resolved
@@ -4,11 +4,8 @@
             [reagentdemo.news.undodemo :as undodemo]
             [reagentdemo.news.clockpost :as clock]
             [reagentdemo.news.news050 :as news050]
-<<<<<<< HEAD
-            [reagentdemo.news.news051 :as news051]))
-=======
+            [reagentdemo.news.news051 :as news051]
             [sitetools.core :as tools]))
->>>>>>> a5d99b8f
 
 (defn main []
   [:div
