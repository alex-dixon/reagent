(ns reagent.ratom
  (:refer-clojure :exclude [atom])
<<<<<<< HEAD
  (:require-macros [reagent.debug :refer (dbg log warn dev?)]
                   reagent.ratom)
  (:require [reagent.impl.util :as util]))
=======
  (:require-macros [reagent.ratom])
  (:require [reagent.impl.util :as util]
            [reagent.debug :refer-macros [dbg log warn dev?]]))
>>>>>>> 9bfd1a25

(declare ^:dynamic *ratom-context*)

(defonce debug false)

(defonce -running (clojure.core/atom 0))

(defn running [] @-running)

(defn capture-derefed [f obj]
  (set! (.-cljsCaptured obj) nil)
  (binding [*ratom-context* obj]
    (f)))

(defn captured [obj]
  (let [c (.-cljsCaptured obj)]
    (set! (.-cljsCaptured obj) nil)
    c))

(defn- notify-deref-watcher! [derefable]
  (let [obj *ratom-context*]
    (when-not (nil? obj)
      (let [captured (.-cljsCaptured obj)]
        (set! (.-cljsCaptured obj)
              (conj (if (nil? captured) #{} captured)
                    derefable))))))


;;; Atom

(defprotocol IReactiveAtom)

(deftype RAtom [^:mutable state meta validator ^:mutable watches]
  IAtom
  IReactiveAtom

  IEquiv
  (-equiv [o other] (identical? o other))

  IDeref
  (-deref [this]
    (notify-deref-watcher! this)
    state)

  IReset
  (-reset! [a new-value]
    (when-not (nil? validator)
      (assert (validator new-value) "Validator rejected reference state"))
    (let [old-value state]
      (set! state new-value)
      (when-not (nil? watches)
        (-notify-watches a old-value new-value))
      new-value))

  ISwap
  (-swap! [a f]
    (-reset! a (f state)))
  (-swap! [a f x]
    (-reset! a (f state x)))
  (-swap! [a f x y]
    (-reset! a (f state x y)))
  (-swap! [a f x y more]
    (-reset! a (apply f state x y more)))

  IMeta
  (-meta [_] meta)

  IPrintWithWriter
  (-pr-writer [a writer opts]
    (-write writer "#<Atom: ")
    (pr-writer state writer opts)
    (-write writer ">"))

  IWatchable
  (-notify-watches [this oldval newval]
    (reduce-kv (fn [_ key f]
                 (f key this oldval newval)
                 nil)
               nil watches))
  (-add-watch [this key f]
    (set! watches (assoc watches key f)))
  (-remove-watch [this key]
    (set! watches (dissoc watches key)))

  IHash
  (-hash [this] (goog/getUid this)))

(defn atom
  "Like clojure.core/atom, except that it keeps track of derefs."
  ([x] (RAtom. x nil nil nil))
  ([x & {:keys [meta validator]}] (RAtom. x meta validator nil)))



;;; cursor

(declare make-reaction)

(deftype RCursor [ratom path ^:mutable reaction]
  IAtom
  IReactiveAtom

  IEquiv
  (-equiv [o other]
    (and (instance? RCursor other)
         (= path (.-path other))
         (= ratom (.-ratom other))))

  Object
  (_reaction [this]
    (if (nil? reaction)
      (set! reaction
            (if (satisfies? IDeref ratom)
              (make-reaction #(get-in @ratom path)
                             :on-set (if (= path [])
                                       #(reset! ratom %2)
                                       #(swap! ratom assoc-in path %2)))
              (make-reaction #(ratom path)
                             :on-set #(ratom path %2))))
      reaction))

  (_peek [this]
    (binding [*ratom-context* nil]
      (-deref (._reaction this))))

  IDeref
  (-deref [this]
    (-deref (._reaction this)))

  IReset
  (-reset! [this new-value]
    (-reset! (._reaction this) new-value))

  ISwap
  (-swap! [a f]
    (-swap! (._reaction a) f))
  (-swap! [a f x]
    (-swap! (._reaction a) f x))
  (-swap! [a f x y]
    (-swap! (._reaction a) f x y))
  (-swap! [a f x y more]
    (-swap! (._reaction a) f x y more))

  IPrintWithWriter
  (-pr-writer [a writer opts]
    (-write writer (str "#<Cursor: " path " "))
    (pr-writer (._peek a) writer opts)
    (-write writer ">"))

  IWatchable
  (-notify-watches [this oldval newval]
    (-notify-watches (._reaction this) oldval newval))
  (-add-watch [this key f]
    (-add-watch (._reaction this) key f))
  (-remove-watch [this key]
    (-remove-watch (._reaction this) key))

  IHash
  (-hash [this] (hash [ratom path])))

(defn cursor
  [src path]
  (if (satisfies? IDeref path)
    (do
      (warn "Calling cursor with an atom as the second arg is "
            "deprecated, in (cursor "
            src " " (pr-str path) ")")
      (assert (satisfies? IReactiveAtom path)
              (str "src must be a reactive atom, not "
                   (pr-str path)))
      (RCursor. path src nil))
    (do
      (assert (or (satisfies? IReactiveAtom src)
                  (and (ifn? src)
                       (not (vector? src))))
              (str "src must be a reactive atom or a function, not "
                   (pr-str src)))
      (RCursor. src path nil))))



;;;; reaction

(defprotocol IDisposable
  (dispose! [this]))

(defprotocol IRunnable
  (run [this]))

(defprotocol IComputedImpl
  (-update-watching [this derefed])
  (-handle-change [k sender oldval newval])
  (-peek-at [this]))

(deftype Reaction [f ^:mutable state ^:mutable dirty? ^:mutable active?
                   ^:mutable watching ^:mutable watches
                   auto-run on-set on-dispose]
  IAtom
  IReactiveAtom

  IWatchable
  (-notify-watches [this oldval newval]
    (reduce-kv (fn [_ key f]
                 (f key this oldval newval)
                 nil)
               nil watches))

  (-add-watch [this k wf]
    (set! watches (assoc watches k wf)))

  (-remove-watch [this k]
    (set! watches (dissoc watches k))
    (when (and (empty? watches)
               (not auto-run))
      (dispose! this)))

  IReset
  (-reset! [a newval]
    (let [oldval state]
      (set! state newval)
      (when on-set
        (set! dirty? true)
        (on-set oldval newval))
      (-notify-watches a oldval newval)
      newval))

  ISwap
  (-swap! [a f]
    (-reset! a (f (-peek-at a))))
  (-swap! [a f x]
    (-reset! a (f (-peek-at a) x)))
  (-swap! [a f x y]
    (-reset! a (f (-peek-at a) x y)))
  (-swap! [a f x y more]
    (-reset! a (apply f (-peek-at a) x y more)))

  IComputedImpl
  (-handle-change [this sender oldval newval]
    (when (and active? (not (identical? oldval newval)))
      (set! dirty? true)
      ((or auto-run run) this)))

  (-update-watching [this derefed]
    (doseq [w derefed]
      (when-not (contains? watching w)
        (add-watch w this -handle-change)))
    (doseq [w watching]
      (when-not (contains? derefed w)
        (remove-watch w this)))
    (set! watching derefed))

  (-peek-at [this]
    (if-not dirty?
      state
      (binding [*ratom-context* nil]
        (-deref this))))

  IRunnable
  (run [this]
    (let [oldstate state
          res (capture-derefed f this)
          derefed (captured this)]
      (when (not= derefed watching)
        (-update-watching this derefed))
      (when-not active?
        (when debug (swap! -running inc))
        (set! active? true))
      (set! dirty? false)
      (set! state res)
      (-notify-watches this oldstate state)
      res))

  IDeref
  (-deref [this]
    (if (or auto-run (some? *ratom-context*))
      (do
        (notify-deref-watcher! this)
        (if dirty?
          (run this)
          state))
      (do
        (when dirty?
          (let [oldstate state]
            (set! state (f))
            (when-not (identical? oldstate state)
              (-notify-watches this oldstate state))))
        state)))

  IDisposable
  (dispose! [this]
    (doseq [w watching]
      (remove-watch w this))
    (set! watching nil)
    (set! state nil)
    (set! dirty? true)
    (when active?
      (when debug (swap! -running dec))
      (set! active? false))
    (when on-dispose
      (on-dispose)))

  IEquiv
  (-equiv [o other] (identical? o other))

  IPrintWithWriter
  (-pr-writer [this writer opts]
    (-write writer (str "#<Reaction " (hash this) ": "))
    (pr-writer state writer opts)
    (-write writer ">"))

  IHash
  (-hash [this] (goog/getUid this)))

(defn make-reaction [f & {:keys [auto-run on-set on-dispose derefed]}]
  (let [runner (if (= auto-run true) run auto-run)
        active (not (nil? derefed))
        dirty (not active)
        reaction (Reaction. f nil dirty active
                            nil nil
                            runner on-set on-dispose)]
    (when-not (nil? derefed)
      (when debug (swap! -running inc))
      (-update-watching reaction derefed))
    reaction))



;;; wrap

(deftype Wrapper [^:mutable state callback ^:mutable changed
                  ^:mutable watches]

  IAtom

  IDeref
  (-deref [this]
    (when (dev?)
      (when (and changed (some? *ratom-context*))
        (warn "derefing stale wrap: "
              (pr-str this))))
    state)

  IReset
  (-reset! [this newval]
    (let [oldval state]
      (set! changed true)
      (set! state newval)
      (when-not (nil? watches)
        (-notify-watches this oldval newval))
      (callback newval)
      newval))

  ISwap
  (-swap! [a f]
    (-reset! a (f state)))
  (-swap! [a f x]
    (-reset! a (f state x)))
  (-swap! [a f x y]
    (-reset! a (f state x y)))
  (-swap! [a f x y more]
    (-reset! a (apply f state x y more)))

  IEquiv
  (-equiv [_ other]
          (and (instance? Wrapper other)
               ;; If either of the wrappers have changed, equality
               ;; cannot be relied on.
               (not changed)
               (not (.-changed other))
               (= state (.-state other))
               (= callback (.-callback other))))

  IWatchable
  (-notify-watches [this oldval newval]
    (reduce-kv (fn [_ key f]
                 (f key this oldval newval)
                 nil)
               nil watches))
  (-add-watch [this key f]
    (set! watches (assoc watches key f)))
  (-remove-watch [this key]
    (set! watches (dissoc watches key)))

  IPrintWithWriter
  (-pr-writer [_ writer opts]
    (-write writer "#<wrap: ")
    (pr-writer state writer opts)
    (-write writer ">")))

(defn make-wrapper [value callback-fn args]
  (Wrapper. value
            (util/partial-ifn. callback-fn args nil)
            false nil))
<|MERGE_RESOLUTION|>--- conflicted
+++ resolved
@@ -1,14 +1,8 @@
 (ns reagent.ratom
   (:refer-clojure :exclude [atom])
-<<<<<<< HEAD
-  (:require-macros [reagent.debug :refer (dbg log warn dev?)]
-                   reagent.ratom)
-  (:require [reagent.impl.util :as util]))
-=======
   (:require-macros [reagent.ratom])
   (:require [reagent.impl.util :as util]
             [reagent.debug :refer-macros [dbg log warn dev?]]))
->>>>>>> 9bfd1a25
 
 (declare ^:dynamic *ratom-context*)
 
