(ns reagent.core
  (:require-macros [reagent.core])
  (:refer-clojure :exclude [partial atom flush])
  (:require [reagent.impl.template :as tmpl]
            [reagent.impl.component :as comp]
            [reagent.impl.util :as util]
            [reagent.impl.batching :as batch]
            [reagent.ratom :as ratom]
            [reagent.debug :as deb :refer-macros [dbg prn]]
            [reagent.interop :refer-macros [$ $!]]
            [reagent.dom :as dom]
            [reagent.dom.server :as server]))

(def is-client util/is-client)

(def react util/react)

(defn create-element
  "Create a native React element, by calling React.createElement directly.

  That means the second argument must be a javascript object (or nil), and
  that any Reagent hiccup forms must be processed with as-element. For example
  like this:

     (r/create-element \"div\" #js{:className \"foo\"}
        \"Hi \" (r/as-element [:strong \"world!\"])

  which is equivalent to

     [:div.foo \"Hi\" [:strong \"world!\"]]"
  ([type]
   (create-element type nil))
  ([type props]
   (assert (not (map? props)))
   ($ react createElement type props))
  ([type props child]
   (assert (not (map? props)))
   ($ react createElement type props child))
  ([type props child & children]
   (assert (not (map? props)))
   (apply ($ react :createElement) type props child children)))

(defn as-element
  "Turns a vector of Hiccup syntax into a React element. Returns form unchanged if it is not a vector."
  [form]
  (tmpl/as-element form))

(defn adapt-react-class
  "Returns an adapter for a native React class, that may be used
  just like a Reagent component function or class in Hiccup forms."
  [c]
  (assert c)
  (tmpl/adapt-react-class c))

(defn reactify-component
  "Returns an adapter for a Reagent component, that may be used from
  React, for example in JSX. A single argument, props, is passed to
  the component, converted to a map."
  [c]
  (assert c)
  (comp/reactify-component c))

(defn render
  "Render a Reagent component into the DOM. The first argument may be
  either a vector (using Reagent's Hiccup syntax), or a React element. The second argument should be a DOM node.

  Optionally takes a callback that is called when the component is in place.

  Returns the mounted component instance."
  ([comp container]
   (dom/render comp container))
  ([comp container callback]
   (dom/render comp container callback)))

(defn unmount-component-at-node
  "Remove a component from the given DOM node."
  [container]
  (dom/unmount-component-at-node container))

(defn render-to-string
  "Turns a component into an HTML string."
  [component]
  (server/render-to-string component))

;; For backward compatibility
(def as-component as-element)
(def render-component render)
(def render-component-to-string render-to-string)

(defn render-to-static-markup
  "Turns a component into an HTML string, without data-react-id attributes, etc."
  [component]
  (server/render-to-static-markup component))

(defn ^:export force-update-all
  "Force re-rendering of all mounted Reagent components. This is
  probably only useful in a development environment, when you want to
  update components in response to some dynamic changes to code.

  Note that force-update-all may not update root components. This
  happens if a component 'foo' is mounted with `(render [foo])` (since
  functions are passed by value, and not by reference, in
  ClojureScript). To get around this you'll have to introduce a layer
  of indirection, for example by using `(render [#'foo])` instead."
  []
  (ratom/flush!)
  (dom/force-update-all)
  (batch/flush-after-render))

(defn create-class
  "Create a component, React style. Should be called with a map,
  looking like this:

  {:get-initial-state (fn [this])
   :component-will-receive-props (fn [this new-argv])
   :should-component-update (fn [this old-argv new-argv])
   :component-will-mount (fn [this])
   :component-did-mount (fn [this])
   :component-will-update (fn [this new-argv])
   :component-did-update (fn [this old-argv])
   :component-will-unmount (fn [this])
   :reagent-render (fn [args....])   ;; or :render (fn [this])
  }

  Everything is optional, except either :reagent-render or :render."
  [spec]
  (comp/create-class spec))


(defn current-component
  "Returns the current React component (a.k.a this) in a component
  function."
  []
  comp/*current-component*)

(defn state-atom
  "Returns an atom containing a components state."
  [this]
  (assert (comp/reagent-component? this))
  (comp/state-atom this))

(defn state
  "Returns the state of a component, as set with replace-state or set-state.
  Equivalent to (deref (r/state-atom this))"
  [this]
  (assert (comp/reagent-component? this))
  (deref (state-atom this)))

(defn replace-state
  "Set state of a component.
  Equivalent to (reset! (state-atom this) new-state)"
  [this new-state]
  (assert (comp/reagent-component? this))
  (assert (or (nil? new-state) (map? new-state)))
  (reset! (state-atom this) new-state))

(defn set-state
  "Merge component state with new-state.
  Equivalent to (swap! (state-atom this) merge new-state)"
  [this new-state]
  (assert (comp/reagent-component? this))
  (assert (or (nil? new-state) (map? new-state)))
  (swap! (state-atom this) merge new-state))

(defn force-update
  "Force a component to re-render immediately.

  If the second argument is true, child components will also be
  re-rendered, even is their arguments have not changed."
  ([this]
   (force-update this false))
  ([this deep]
   (ratom/flush!)
   (util/force-update this deep)
   (batch/flush-after-render)))

(defn props
  "Returns the props passed to a component."
  [this]
  (assert (comp/reagent-component? this))
  (comp/get-props this))

(defn children
  "Returns the children passed to a component."
  [this]
  (assert (comp/reagent-component? this))
  (comp/get-children this))

(defn argv
  "Returns the entire Hiccup form passed to the component."
  [this]
  (assert (comp/reagent-component? this))
  (comp/get-argv this))

(defn dom-node
  "Returns the root DOM node of a mounted component."
  [this]
  (dom/dom-node this))

(defn merge-props
  "Utility function that merges two maps, handling :class and :style
  specially, like React's transferPropsTo."
  [defaults props]
  (util/merge-props defaults props))

(defn flush
  "Render dirty components immediately to the DOM.

  Note that this may not work in event handlers, since React.js does
  batching of updates there."
  []
  (batch/flush))



;; Ratom

(defn atom
  "Like clojure.core/atom, except that it keeps track of derefs.
  Reagent components that derefs one of these are automatically
  re-rendered."
  ([x] (ratom/atom x))
  ([x & rest] (apply ratom/atom x rest)))

(defn track
  "Takes a function and optional arguments, and returns a derefable
  containing the output of that function. If the function derefs
  Reagent atoms (or track, etc), the value will be updated whenever
  the atom changes.

  In other words, @(track foo bar) will produce the same result
  as (foo bar), but foo will only be called again when the atoms it
  depends on changes, and will only trigger updates of components when
  its result changes.

  track is lazy, i.e the function is only evaluated on deref."
  [f & args]
  {:pre [(ifn? f)]}
  (ratom/make-track f args))

(defn track!
  "An eager version of track. The function passed is called
  immediately, and continues to be called when needed, until stopped
  with dispose!."
  [f & args]
  {:pre [(ifn? f)]}
  (ratom/make-track! f args))

(defn dispose!
  "Stop the result of track! from updating."
  [x]
  (ratom/dispose! x))

(defn wrap
  "Provide a combination of value and callback, that looks like an atom.

  The first argument can be any value, that will be returned when the
  result is deref'ed.

  The second argument should be a function, that is called with the
  optional extra arguments provided to wrap, and the new value of the
  resulting 'atom'.

  Use for example like this:

  (wrap (:foo @state)
        swap! state assoc :foo)

  Probably useful only for passing to child components."
  [value reset-fn & args]
  (assert (ifn? reset-fn))
  (ratom/make-wrapper value reset-fn args))


;; RCursor

(defn cursor
  "Provide a cursor into a Reagent atom.

<<<<<<< HEAD
Behaves like a Reagent atom but focuses updates and derefs to
the specified path within the wrapped Reagent atom. e.g.,
  (let [c (cursor ra [:nested :content])]
    ... @c ;; equivalent to (get-in @ra [:nested :content])
    ... (reset! c 42) ;; equivalent to (swap! ra assoc-in [:nested :content] 42)
    ... (swap! c inc) ;; equivalence to (swap! ra update-in [:nested :content] inc)
    )

The first parameter can also be a function, that should look something
like this:

(defn set-get
  ([k] (get-in @state k))
  ([k v] (swap! state assoc-in k v)))

The function will be called with one argument – the path passed to
cursor – when the cursor is deref'ed, and two arguments (path and new
value) when the cursor is modified.

Given that set-get function, (and that state is a Reagent atom, or
another cursor) these cursors are equivalent:
(cursor state [:foo]) and (cursor set-get [:foo]).

Note that a cursor is lazy: its value will not change until it is
used. This may be noticed with add-watch."
=======
  Behaves like a Reagent atom but focuses updates and derefs to
  the specified path within the wrapped Reagent atom. e.g.,
    (let [c (cursor ra [:nested :content])]
      ... @c ;; equivalent to (get-in @ra [:nested :content])
      ... (reset! c 42) ;; equivalent to (swap! ra assoc-in [:nested :content] 42)
      ... (swap! c inc) ;; equivalence to (swap! ra update-in [:nested :content] inc)
      )

  The first parameter can also be a function, that should look something
  like this:

  (defn set-get
    ([k] (get-in @state k))
    ([k v] (swap! state assoc-in k v)))

  The function will be called with one argument – the path passed to
  cursor – when the cursor is deref'ed, and two arguments (path and new
  value) when the cursor is modified.

  Given that set-get function, (and that state is a Reagent atom, or
  another cursor) these cursors are equivalent:

  (cursor state [:foo]) and (cursor set-get [:foo])."
>>>>>>> 2ad5c262
  ([src path]
   (ratom/cursor src path)))


;; Utilities

(defn rswap!
  "Swaps the value of a to be (apply f current-value-of-atom args).

  rswap! works like swap!, except that recursive calls to rswap! on
  the same atom are allowed – and it always returns nil."
  [a f & args]
  {:pre [(satisfies? IAtom a)
         (ifn? f)]}
  (if a.rswapping
    (-> (or a.rswapfs (set! a.rswapfs (array)))
        (.push #(apply f % args)))
    (do (set! a.rswapping true)
        (try (swap! a (fn [state]
                        (loop [s (apply f state args)]
                          (if-some [sf (some-> a.rswapfs .shift)]
                            (recur (sf s))
                            s))))
             (finally
               (set! a.rswapping false)))))
  nil)

(defn next-tick
  "Run f using requestAnimationFrame or equivalent.

  f will be called just before components are rendered."
  [f]
  (batch/do-before-flush f))

(defn after-render
  "Run f using requestAnimationFrame or equivalent.

  f will be called just after any queued renders in the next animation
  frame (and even if no renders actually occur)."
  [f]
  (batch/do-after-render f))

(defn partial
  "Works just like clojure.core/partial, except that it is an IFn, and
  the result can be compared with ="
  [f & args]
  (util/partial-ifn. f args nil))

(defn component-path
  ;; Try to return the path of component c as a string.
  ;; Maybe useful for debugging and error reporting, but may break
  ;; with future versions of React (and return nil).
  [c]
  (comp/component-path c))<|MERGE_RESOLUTION|>--- conflicted
+++ resolved
@@ -22,12 +22,12 @@
   that any Reagent hiccup forms must be processed with as-element. For example
   like this:
 
-     (r/create-element \"div\" #js{:className \"foo\"}
-        \"Hi \" (r/as-element [:strong \"world!\"])
+    (r/create-element \"div\" #js{:className \"foo\"}
+       \"Hi \" (r/as-element [:strong \"world!\"])
 
   which is equivalent to
 
-     [:div.foo \"Hi\" [:strong \"world!\"]]"
+    [:div.foo \"Hi\" [:strong \"world!\"]]"
   ([type]
    (create-element type nil))
   ([type props]
@@ -41,7 +41,8 @@
    (apply ($ react :createElement) type props child children)))
 
 (defn as-element
-  "Turns a vector of Hiccup syntax into a React element. Returns form unchanged if it is not a vector."
+  "Turns a vector of Hiccup syntax into a React element. Returns form
+  unchanged if it is not a vector."
   [form]
   (tmpl/as-element form))
 
@@ -62,7 +63,8 @@
 
 (defn render
   "Render a Reagent component into the DOM. The first argument may be
-  either a vector (using Reagent's Hiccup syntax), or a React element. The second argument should be a DOM node.
+  either a vector (using Reagent's Hiccup syntax), or a React element.
+  The second argument should be a DOM node.
 
   Optionally takes a callback that is called when the component is in place.
 
@@ -111,16 +113,15 @@
   "Create a component, React style. Should be called with a map,
   looking like this:
 
-  {:get-initial-state (fn [this])
-   :component-will-receive-props (fn [this new-argv])
-   :should-component-update (fn [this old-argv new-argv])
-   :component-will-mount (fn [this])
-   :component-did-mount (fn [this])
-   :component-will-update (fn [this new-argv])
-   :component-did-update (fn [this old-argv])
-   :component-will-unmount (fn [this])
-   :reagent-render (fn [args....])   ;; or :render (fn [this])
-  }
+    {:get-initial-state (fn [this])
+     :component-will-receive-props (fn [this new-argv])
+     :should-component-update (fn [this old-argv new-argv])
+     :component-will-mount (fn [this])
+     :component-did-mount (fn [this])
+     :component-will-update (fn [this new-argv])
+     :component-did-update (fn [this old-argv])
+     :component-will-unmount (fn [this])
+     :reagent-render (fn [args....])}   ;; or :render (fn [this])
 
   Everything is optional, except either :reagent-render or :render."
   [spec]
@@ -277,33 +278,6 @@
 (defn cursor
   "Provide a cursor into a Reagent atom.
 
-<<<<<<< HEAD
-Behaves like a Reagent atom but focuses updates and derefs to
-the specified path within the wrapped Reagent atom. e.g.,
-  (let [c (cursor ra [:nested :content])]
-    ... @c ;; equivalent to (get-in @ra [:nested :content])
-    ... (reset! c 42) ;; equivalent to (swap! ra assoc-in [:nested :content] 42)
-    ... (swap! c inc) ;; equivalence to (swap! ra update-in [:nested :content] inc)
-    )
-
-The first parameter can also be a function, that should look something
-like this:
-
-(defn set-get
-  ([k] (get-in @state k))
-  ([k v] (swap! state assoc-in k v)))
-
-The function will be called with one argument – the path passed to
-cursor – when the cursor is deref'ed, and two arguments (path and new
-value) when the cursor is modified.
-
-Given that set-get function, (and that state is a Reagent atom, or
-another cursor) these cursors are equivalent:
-(cursor state [:foo]) and (cursor set-get [:foo]).
-
-Note that a cursor is lazy: its value will not change until it is
-used. This may be noticed with add-watch."
-=======
   Behaves like a Reagent atom but focuses updates and derefs to
   the specified path within the wrapped Reagent atom. e.g.,
     (let [c (cursor ra [:nested :content])]
@@ -312,22 +286,23 @@
       ... (swap! c inc) ;; equivalence to (swap! ra update-in [:nested :content] inc)
       )
 
-  The first parameter can also be a function, that should look something
-  like this:
-
-  (defn set-get
-    ([k] (get-in @state k))
-    ([k v] (swap! state assoc-in k v)))
+  The first parameter can also be a function, that should look
+  something like this:
+
+    (defn set-get
+      ([k] (get-in @state k))
+      ([k v] (swap! state assoc-in k v)))
 
   The function will be called with one argument – the path passed to
-  cursor – when the cursor is deref'ed, and two arguments (path and new
-  value) when the cursor is modified.
+  cursor – when the cursor is deref'ed, and two arguments (path and
+  new value) when the cursor is modified.
 
   Given that set-get function, (and that state is a Reagent atom, or
   another cursor) these cursors are equivalent:
-
-  (cursor state [:foo]) and (cursor set-get [:foo])."
->>>>>>> 2ad5c262
+  (cursor state [:foo]) and (cursor set-get [:foo]).
+
+  Note that a cursor is lazy: its value will not change until it is
+  used. This may be noticed with add-watch."
   ([src path]
    (ratom/cursor src path)))
 
