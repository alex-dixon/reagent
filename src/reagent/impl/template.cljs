
(ns reagent.impl.template
  (:require [clojure.string :as string]
            [reagent.impl.reactimport :as reactimport]
            [reagent.impl.util :as util]
            [reagent.debug :refer-macros [dbg prn println log]]))

(def React reactimport/React)

(def cljs-props "cljsProps")
(def cljs-children "cljsChildren")
(def cljs-level "cljsLevel")

(def isClient (not (nil? (try (.-document js/window)
                              (catch js/Object e nil)))))

(def dont-camel-case #{"aria" "data"})

(defn dash-to-camel [dashed]
  (if (string? dashed)
    dashed
    (let [name-str (name dashed)
          [start & parts] (string/split name-str #"-")]
      (if (dont-camel-case start)
        name-str
        (apply str start (map string/capitalize parts))))))

(def attr-aliases {:class "className"
                   :for "htmlFor"
                   :charset "charSet"})

(defn undash-prop-name [n]
  (or (attr-aliases n)
      (dash-to-camel n)))

(def cached-prop-name (memoize undash-prop-name))
(def cached-style-name (memoize dash-to-camel))

(defn to-js-val [v]
  (if-not (ifn? v)
    v
    (cond (keyword? v) (name v)
          (symbol? v) (str v)
          (coll? v) (clj->js v)
          :else (fn [& args] (apply v args)))))

(defn convert-prop-value [val]
  (if (map? val)
    (reduce-kv (fn [res k v]
                 (doto res
                   (aset (cached-prop-name k)
                         (to-js-val v))))
               (js-obj) val)
    (to-js-val val)))

(defn set-id-class [props [id class]]
  (aset props "id" (or (aget props "id") id))
  (when class
    (aset props "className" (if-let [old (aget props "className")]
                              (str class " " old)
                              class))))

(defn convert-props [props id-class]
  (let [is-empty (empty? props)]
    (cond
     (and is-empty (nil? id-class)) nil
     (identical? (type props) js/Object) props
     :else (let [objprops (js-obj)]
             (when-not is-empty
               (reduce-kv (fn [o k v]
                            (doto o (aset (cached-prop-name k)
                                          (convert-prop-value v))))
                          objprops props))
             (when-not (nil? id-class)
               (set-id-class objprops id-class))
             objprops))))

(defn map-into-array [f arg coll]
  (reduce (fn [a x]
            (doto a
              (.push (f x arg))))
          #js [] coll))

(declare as-component)

(def DOM (aget React "DOM"))

(def input-components #{(aget DOM "input")
                        (aget DOM "textarea")})

(defn get-props [this]
  (-> this (aget "props") (aget cljs-props)))

(defn input-initial-state [this]
  (let [props (get-props this)]
    #js {:value (:value props)
         :checked (:checked props)}))

(defn input-handle-change [this e]
  (let [props (get-props this)
        on-change (or (props :on-change) (props "onChange"))]
    (when-not (nil? on-change)
      (let [target (.-target e)]
        (.setState this #js {:value (.-value target)
                             :checked (.-checked target)}))
      (on-change e))))

(defn input-will-receive-props [this new-props]
  (let [props (aget new-props cljs-props)]
    (.setState this #js {:value (:value props)
                         :checked (:checked props)})))

(defn input-render-setup [this jsprops]
  (let [state (aget this "state")]
    (doto jsprops
      (aset "value" (.-value state))
      (aset "checked" (.-checked state))
      (aset "onChange" (aget this "handleChange")))))

(defn wrapped-render [this comp id-class]
  (let [inprops (aget this "props")
        props (aget inprops cljs-props)
        level (aget inprops cljs-level)
        hasprops (or (nil? props) (map? props))
        jsargs (->> (aget inprops cljs-children)
                    (map-into-array as-component (inc level)))
        jsprops (convert-props props id-class)]
    (when (input-components comp)
      (input-render-setup this jsprops))
    (.unshift jsargs jsprops)
    (.apply comp nil jsargs)))

(defn wrapped-should-update [C nextprops nextstate]
  (let [inprops (aget C "props")
        p1 (aget inprops cljs-props)
        c1 (aget inprops cljs-children)
        p2 (aget nextprops cljs-props)
        c2 (aget nextprops cljs-children)]
    (not (util/equal-args p1 c1 p2 c2))))

(defn wrap-component [comp extras name]
  (let [def #js {:render
                 #(this-as C (wrapped-render C comp extras))
                 :shouldComponentUpdate
                 #(this-as C (wrapped-should-update C %1 %2))
                 :displayName (or name "ComponentWrapper")}]
    (when (input-components comp)
      (doto def
        (aset "shouldComponentUpdate" nil)
        (aset "getInitialState" #(this-as C (input-initial-state C)))
        (aset "handleChange" #(this-as C (input-handle-change C %)))
        (aset "componentWillReceiveProps"
              #(this-as C (input-will-receive-props C %)))))
    (.createClass React def)))

;; From Weavejester's Hiccup, via pump:
(def ^{:doc "Regular expression that parses a CSS-style id and class
             from a tag name."}
  re-tag #"([^\s\.#]+)(?:#([^\s\.#]+))?(?:\.([^\s#]+))?")

<<<<<<< HEAD
(def DOM (aget React "DOM"))

(defn parse-tag [hiccup-tag]
  (let [[tag id class] (->> hiccup-tag name (re-matches re-tag) next)
=======
(defn parse-tag [tag]
  (let [[tag id class] (->> tag name (re-matches re-tag) next)
>>>>>>> 046912a3
        comp (aget DOM tag)
        class' (when class
                 (string/replace class #"\." " "))]
    (assert comp (str "Unknown tag: '" hiccup-tag "'"))
    [comp (when (or id class')
            [id class'])]))

(defn get-wrapper [tag]
  (let [[comp id-class] (parse-tag tag)]
    (wrap-component comp id-class (str tag))))

(def cached-wrapper (memoize get-wrapper))

(defn fn-to-class [f]
  (let [spec (meta f)
        withrender (merge spec {:render f})
        res (reagent.core/create-class withrender)
        wrapf (.-cljsReactClass res)]
    (set! (.-cljsReactClass f) wrapf)
    wrapf))

(defn as-class [tag]
  (if (keyword? tag)
    (cached-wrapper tag)
    (do
      (assert (fn? tag))
      (let [cached-class (.-cljsReactClass tag)]
        (if-not (nil? cached-class)
          cached-class
          (if (.isValidClass React tag)
            (set! (.-cljsReactClass tag) (wrap-component tag nil nil))
            (fn-to-class tag)))))))

(defn vec-to-comp [v level]
  (assert (pos? (count v)))
  (let [[tag props] v
        hasmap (map? props)
        first-child (if (or hasmap (nil? props)) 2 1)
        c (as-class tag)
        jsprops (js-obj cljs-props    (if hasmap props)
                        cljs-children (if (> (count v) first-child)
                                        (subvec v first-child))
                        cljs-level    level)]
    (when hasmap
      (let [key (:key props)]
        (when-not (nil? key)
          (aset jsprops "key" key))))
    (c jsprops)))

(defn as-component
  ([x] (as-component x 0))
  ([x level]
     (cond (vector? x) (vec-to-comp x level)
           (seq? x) (map-into-array as-component level x)
           true x)))<|MERGE_RESOLUTION|>--- conflicted
+++ resolved
@@ -158,15 +158,8 @@
              from a tag name."}
   re-tag #"([^\s\.#]+)(?:#([^\s\.#]+))?(?:\.([^\s#]+))?")
 
-<<<<<<< HEAD
-(def DOM (aget React "DOM"))
-
 (defn parse-tag [hiccup-tag]
   (let [[tag id class] (->> hiccup-tag name (re-matches re-tag) next)
-=======
-(defn parse-tag [tag]
-  (let [[tag id class] (->> tag name (re-matches re-tag) next)
->>>>>>> 046912a3
         comp (aget DOM tag)
         class' (when class
                  (string/replace class #"\." " "))]
